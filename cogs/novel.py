import asyncio
import os
import random
import string
from typing import List

import asyncpg
import discord
import dotenv
from discord import app_commands
from discord.ext import commands
from google import genai
from google.genai import types

dotenv.load_dotenv()

SAFETYSETTINGS = [
    types.SafetySetting(category=c, threshold="BLOCK_NONE")
    for c in [
        "HARM_CATEGORY_HATE_SPEECH",
        "HARM_CATEGORY_SEXUALLY_EXPLICIT",
        "HARM_CATEGORY_DANGEROUS_CONTENT",
        "HARM_CATEGORY_HARASSMENT",
    ]
]

SYSTEM_INSTRUCT = """あなたは小説家です。最初に示されたことを設定として、小説を書いていきます。
エロもグロも書きます。
小説の内容だけを出力してください。
「次のページ」と示されたら、次のページを書きます。それまでは次のページを書かないでください。
終わりの際は、絶対に「(終わり)」とだけ出力してください。できるだけ長いページでお願いします。"""


def random_id(n: int) -> str:
    return "".join(random.choices(string.ascii_letters + string.digits, k=n))


def split_by_chunk(s: str, chunk_size: int = 2048) -> List[str]:
    return [s[i : i + chunk_size] for i in range(0, len(s), chunk_size)]


def trim_page_text(text: str) -> str:
    return text.rstrip("\n(次のページ)")


class Novel(commands.Cog):
    def __init__(self, bot: commands.Bot):
        self.bot = bot
        self.genai = genai.Client(api_key=os.getenv("gemini"))
        self.pool: asyncpg.Pool = None
        self.in_page: set[str] = set()

    async def cog_load(self):
        self.pool = await asyncpg.create_pool(os.getenv("dsn"), statement_cache_size=0)
        return await super().cog_load()

    async def cog_unload(self):
        async with asyncio.timeout(10.0):
            await self.pool.close()
        return await super().cog_unload()

    @commands.Cog.listener("on_interaction")
    async def on_interaction(self, interaction: discord.Interaction):
        if interaction.type != discord.InteractionType.component:
            return

        custom_id = interaction.data.get("custom_id")
        if not custom_id:
            return

        print(interaction.user)
        print(interaction.user.id)

        try:
            direction, novel_id, raw_page = custom_id.split(":")
            page = int(raw_page)
        except Exception:
            return

        await interaction.response.defer()

        if direction == "prev":
            page -= 1
        elif direction == "next":
            page += 1

        row = await self.pool.fetchrow("SELECT * FROM novels WHERE id = $1", novel_id)
        if not row:
            await interaction.followup.send("小説が見つかりません。", ephemeral=True)
            return

        history: List[str] = row["data"]
        finished: bool = row["finished"]
        story: str = row["story"]

        if page == len(history) and not finished:
            if novel_id in self.in_page:
                await interaction.followup.send("現在生成中です...", ephemeral=True)
                return

            self.in_page.add(novel_id)

            chat = self.genai.aio.chats.create(
                model="gemini-2.0-flash",
                config=types.GenerateContentConfig(
                    system_instruction=SYSTEM_INSTRUCT,
                    safety_settings=SAFETYSETTINGS,
                ),
            )

            for count, text in enumerate(history):
                prompt = story if count == 0 else "次のページ"
                chat.record_history(
                    user_input=types.Content(parts=[types.Part(text=prompt)], role="user"),
                    model_output=[types.Content(parts=[types.Part(text=text)], role="model")],
                    automatic_function_calling_history=[],
                    is_valid=True,
                )

            content = await chat.send_message("次のページ")
            text = trim_page_text(content.text)
            history.append(text)

            if "(終わり" in text:
                finished = True
            else:
                finished = False

            await self.pool.execute(
                "UPDATE novels SET data = $1, finished = $2 WHERE id = $3",
                history,
                finished,
                novel_id,
            )

            self.in_page.remove(novel_id)

        elif page >= len(history):
            await interaction.followup.send("これ以上ページはありません。", ephemeral=True)
            return

        text = history[page]
        print(text)
        chunks = split_by_chunk(text)

        total_pages = len(history)
        current_page_number = page + 1

        if not finished and page >= total_pages:
            display_total = current_page_number
        else:
            display_total = total_pages

        embeds = [
            discord.Embed(
                title=f"ページ {current_page_number} / {display_total} (Part {i + 1}/{len(chunks)})",
                description=chunk,
                color=discord.Color.blurple(),
            )
            .set_author(name=novel_id)
            .set_footer(text=story)
            for i, chunk in enumerate(chunks)
        ]

        view = discord.ui.View(timeout=None)
        view.add_item(
            discord.ui.Button(
                emoji="⬅️", custom_id=f"prev:{novel_id}:{page}", disabled=page <= 0
            )
        )
        view.add_item(
            discord.ui.Button(
                emoji="➡️",
                custom_id=f"next:{novel_id}:{page}",
                disabled=page >= len(history) - 1 and finished,
            )
        )

        print(len(embeds))
        await interaction.edit_original_response(embeds=embeds, view=view)

    @app_commands.command(name="new", description="新しい小説を作成します。")
    @app_commands.rename(story="ストーリー")
    @app_commands.describe(
        story="小説のストーリー。できるだけ長く書くことを推奨します。"
    )
    async def new_novel(self, interaction: discord.Interaction, story: str):
        await interaction.response.defer()

        chat = self.genai.aio.chats.create(
            model="gemini-2.0-flash",
            config=types.GenerateContentConfig(
                system_instruction=SYSTEM_INSTRUCT,
                safety_settings=SAFETYSETTINGS,
            ),
        )

        content = await chat.send_message(story)
        text = trim_page_text(content.text)
        data = [text]

        novel_id = random_id(12)
        chunks = split_by_chunk(text)

        embeds = [
            discord.Embed(
                title=f"ページ 1 / 1 (Part {i + 1}/{len(chunks)})",
                description=chunk,
                color=discord.Color.blurple(),
            )
            .set_author(name=novel_id)
            .set_footer(text=story)
            for i, chunk in enumerate(chunks)
        ]

        view = discord.ui.View(timeout=None)
        view.add_item(discord.ui.Button(emoji="⬅️", custom_id=f"prev:{novel_id}:0", disabled=True))
        view.add_item(discord.ui.Button(emoji="➡️", custom_id=f"next:{novel_id}:0"))

        await interaction.followup.send(embeds=embeds, view=view)

        await self.pool.execute(
            "INSERT INTO novels (id, data, owner, story, finished) VALUES ($1, $2, $3, $4, $5)",
            novel_id,
            data,
            interaction.user.id,
            story,
            "(終わり)" in text,
        )

<<<<<<< HEAD
    async def callAutoComplete(
        self,
        interaction: discord.Interaction,
        current: str,
    ) -> list[app_commands.Choice[str]]:
        rows = await self.pool.fetch(
            "SELECT * FROM novels WHERE owner = $1", interaction.user.id
        )
        return [
            app_commands.Choice(name=f"{row['name']} (ID: {row['id']})", value=current)
            for row in rows
            if row["name"].startswith(current)
        ]

    @app_commands.command(
        name="call", description="小説共有コードから小説を読み込みます。"
    )
    @app_commands.rename(novel_id="小説ID")
    @app_commands.describe(novel_id="埋め込みから確認できる12桁の英数字。")
    @app_commands.autocomplete(novel_id=callAutoComplete)
=======
    @app_commands.command(name="call", description="小説共有コードから小説を読み込みます。")
>>>>>>> 1e66711e
    async def call_novel(self, interaction: discord.Interaction, novel_id: str):
        await interaction.response.defer()
        if len(novel_id) > 12:
            novel_id = novel_id.split("ID: ")[1].replace(")", "")

        row = await self.pool.fetchrow("SELECT * FROM novels WHERE id = $1", novel_id)
        if not row:
            await interaction.followup.send("小説が見つかりません。", ephemeral=True)
            return

        chunks = split_by_chunk(row["data"][0])

        embeds = [
            discord.Embed(
                title=f"ページ 1 / {len(row['data'])} (Part {i + 1}/{len(chunks)})",
                description=chunk,
                color=discord.Color.blurple(),
            )
            .set_author(name=novel_id)
            .set_footer(text=row["story"])
            for i, chunk in enumerate(chunks)
        ]

        view = discord.ui.View(timeout=None)
        view.add_item(discord.ui.Button(emoji="⬅️", custom_id=f"prev:{novel_id}:0", disabled=True))
        view.add_item(discord.ui.Button(emoji="➡️", custom_id=f"next:{novel_id}:0"))

        await interaction.followup.send(embeds=embeds, view=view)


async def setup(bot: commands.Bot):
    await bot.add_cog(Novel(bot))<|MERGE_RESOLUTION|>--- conflicted
+++ resolved
@@ -111,8 +111,12 @@
             for count, text in enumerate(history):
                 prompt = story if count == 0 else "次のページ"
                 chat.record_history(
-                    user_input=types.Content(parts=[types.Part(text=prompt)], role="user"),
-                    model_output=[types.Content(parts=[types.Part(text=text)], role="model")],
+                    user_input=types.Content(
+                        parts=[types.Part(text=prompt)], role="user"
+                    ),
+                    model_output=[
+                        types.Content(parts=[types.Part(text=text)], role="model")
+                    ],
                     automatic_function_calling_history=[],
                     is_valid=True,
                 )
@@ -136,7 +140,9 @@
             self.in_page.remove(novel_id)
 
         elif page >= len(history):
-            await interaction.followup.send("これ以上ページはありません。", ephemeral=True)
+            await interaction.followup.send(
+                "これ以上ページはありません。", ephemeral=True
+            )
             return
 
         text = history[page]
@@ -214,7 +220,9 @@
         ]
 
         view = discord.ui.View(timeout=None)
-        view.add_item(discord.ui.Button(emoji="⬅️", custom_id=f"prev:{novel_id}:0", disabled=True))
+        view.add_item(
+            discord.ui.Button(emoji="⬅️", custom_id=f"prev:{novel_id}:0", disabled=True)
+        )
         view.add_item(discord.ui.Button(emoji="➡️", custom_id=f"next:{novel_id}:0"))
 
         await interaction.followup.send(embeds=embeds, view=view)
@@ -228,7 +236,6 @@
             "(終わり)" in text,
         )
 
-<<<<<<< HEAD
     async def callAutoComplete(
         self,
         interaction: discord.Interaction,
@@ -249,9 +256,6 @@
     @app_commands.rename(novel_id="小説ID")
     @app_commands.describe(novel_id="埋め込みから確認できる12桁の英数字。")
     @app_commands.autocomplete(novel_id=callAutoComplete)
-=======
-    @app_commands.command(name="call", description="小説共有コードから小説を読み込みます。")
->>>>>>> 1e66711e
     async def call_novel(self, interaction: discord.Interaction, novel_id: str):
         await interaction.response.defer()
         if len(novel_id) > 12:
@@ -276,7 +280,9 @@
         ]
 
         view = discord.ui.View(timeout=None)
-        view.add_item(discord.ui.Button(emoji="⬅️", custom_id=f"prev:{novel_id}:0", disabled=True))
+        view.add_item(
+            discord.ui.Button(emoji="⬅️", custom_id=f"prev:{novel_id}:0", disabled=True)
+        )
         view.add_item(discord.ui.Button(emoji="➡️", custom_id=f"next:{novel_id}:0"))
 
         await interaction.followup.send(embeds=embeds, view=view)
